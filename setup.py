--- conflicted
+++ resolved
@@ -9,22 +9,13 @@
     python_requires='>=3.5.3',
     # "irc" package is only required if IRC connectivity is enabled
     # via environment variables, in which case I've tested with 15.0.4
-<<<<<<< HEAD
     # "groestlcoin_hash" package is required to sync GRS network.
     install_requires=['plyvel', 'pylru', 'irc', 'aiohttp >= 1', 'groestlcoin_hash'],
     dependency_links=['git+https://github.com/groestlcoin/groestlcoin-hash-python#egg=groestlcoin_hash'],
-    packages=setuptools.find_packages(),
+    packages=setuptools.find_packages(exclude=['tests']),
     description='ElectrumX-GRS Server',
     author='Kefkius',
-    author_email='kefkius@gmail.com',
-=======
-    # "x11_hash" package (1.4) is required to sync DASH network.
-    install_requires=['plyvel', 'pylru', 'irc', 'aiohttp >= 1'],
-    packages=setuptools.find_packages(exclude=['tests']),
-    description='ElectrumX Server',
-    author='Neil Booth',
-    author_email='kyuupichan@gmail.com',
->>>>>>> 1da8cb54
+    author_email='kefkius@mail.com',
     license='MIT Licence',
     url='https://github.com/Groestlcoin/electrumx-grs',
     long_description='Server implementation for the Electrum wallet',
