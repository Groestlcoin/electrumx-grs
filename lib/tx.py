# Copyright (c) 2016-2017, Neil Booth
# Copyright (c) 2017, the ElectrumX authors
#
# All rights reserved.
#
# The MIT License (MIT)
#
# Permission is hereby granted, free of charge, to any person obtaining
# a copy of this software and associated documentation files (the
# "Software"), to deal in the Software without restriction, including
# without limitation the rights to use, copy, modify, merge, publish,
# distribute, sublicense, and/or sell copies of the Software, and to
# permit persons to whom the Software is furnished to do so, subject to
# the following conditions:
#
# The above copyright notice and this permission notice shall be
# included in all copies or substantial portions of the Software.
#
# THE SOFTWARE IS PROVIDED "AS IS", WITHOUT WARRANTY OF ANY KIND,
# EXPRESS OR IMPLIED, INCLUDING BUT NOT LIMITED TO THE WARRANTIES OF
# MERCHANTABILITY, FITNESS FOR A PARTICULAR PURPOSE AND
# NONINFRINGEMENT. IN NO EVENT SHALL THE AUTHORS OR COPYRIGHT HOLDERS BE
# LIABLE FOR ANY CLAIM, DAMAGES OR OTHER LIABILITY, WHETHER IN AN ACTION
# OF CONTRACT, TORT OR OTHERWISE, ARISING FROM, OUT OF OR IN CONNECTION
# WITH THE SOFTWARE OR THE USE OR OTHER DEALINGS IN THE SOFTWARE.
# and warranty status of this software.

'''Transaction-related classes and functions.'''


from collections import namedtuple

<<<<<<< HEAD
from lib.util import cachedproperty
from lib.hash import sha256, double_sha256, hash_to_str
=======
from lib.hash import double_sha256, hash_to_str
from lib.util import (cachedproperty, unpack_int32_from, unpack_int64_from,
                      unpack_uint16_from, unpack_uint32_from,
                      unpack_uint64_from)
>>>>>>> 1da8cb54


class Tx(namedtuple("Tx", "version inputs outputs locktime")):
    '''Class representing a transaction.'''

    @cachedproperty
    def is_coinbase(self):
        return self.inputs[0].is_coinbase

    # FIXME: add hash as a cached property?


class TxInput(namedtuple("TxInput", "prev_hash prev_idx script sequence")):
    '''Class representing a transaction input.'''

    ZERO = bytes(32)
    MINUS_1 = 4294967295

    @cachedproperty
    def is_coinbase(self):
        return (self.prev_hash == TxInput.ZERO and
                self.prev_idx == TxInput.MINUS_1)

    def __str__(self):
        script = self.script.hex()
        prev_hash = hash_to_str(self.prev_hash)
        return ("Input({}, {:d}, script={}, sequence={:d})"
                .format(prev_hash, self.prev_idx, script, self.sequence))


class TxOutput(namedtuple("TxOutput", "value pk_script")):
    pass

class Deserializer(object):
    '''Deserializes blocks into transactions.

    External entry points are read_tx() and read_block().

    This code is performance sensitive as it is executed 100s of
    millions of times during sync.
    '''

    def __init__(self, binary, start=0):
        assert isinstance(binary, bytes)
        self.binary = binary
        self.binary_length = len(binary)
        self.cursor = start

    def read_tx(self):
        '''Return a (Deserialized TX, TX_HASH) pair.

        The hash needs to be reversed for human display; for efficiency
        we process it in the natural serialized order.
        '''
        start = self.cursor
        return Tx(
            self._read_le_int32(),  # version
            self._read_inputs(),    # inputs
            self._read_outputs(),   # outputs
            self._read_le_uint32()  # locktime
        ), sha256(self.binary[start:self.cursor])

    def read_tx_block(self):
        '''Returns a list of (deserialized_tx, tx_hash) pairs.'''
        read_tx = self.read_tx
        txs = [read_tx() for _ in range(self._read_varint())]
        # Some coins have excess data beyond the end of the transactions
        return txs

    def _read_inputs(self):
        read_input = self._read_input
        return [read_input() for i in range(self._read_varint())]

    def _read_input(self):
        return TxInput(
            self._read_nbytes(32),   # prev_hash
            self._read_le_uint32(),  # prev_idx
            self._read_varbytes(),   # script
            self._read_le_uint32()   # sequence
        )

    def _read_outputs(self):
        read_output = self._read_output
        return [read_output() for i in range(self._read_varint())]

    def _read_output(self):
        return TxOutput(
            self._read_le_int64(),  # value
            self._read_varbytes(),  # pk_script
        )

    def _read_byte(self):
        cursor = self.cursor
        self.cursor += 1
        return self.binary[cursor]

    def _read_nbytes(self, n):
        cursor = self.cursor
        self.cursor = end = cursor + n
        assert self.binary_length >= end
        return self.binary[cursor:end]

    def _read_varbytes(self):
        return self._read_nbytes(self._read_varint())

    def _read_varint(self):
        n = self.binary[self.cursor]
        self.cursor += 1
        if n < 253:
            return n
        if n == 253:
            return self._read_le_uint16()
        if n == 254:
            return self._read_le_uint32()
        return self._read_le_uint64()

    def _read_le_int32(self):
        result, = unpack_int32_from(self.binary, self.cursor)
        self.cursor += 4
        return result

    def _read_le_int64(self):
        result, = unpack_int64_from(self.binary, self.cursor)
        self.cursor += 8
        return result

    def _read_le_uint16(self):
        result, = unpack_uint16_from(self.binary, self.cursor)
        self.cursor += 2
        return result

    def _read_le_uint32(self):
        result, = unpack_uint32_from(self.binary, self.cursor)
        self.cursor += 4
        return result

    def _read_le_uint64(self):
        result, = unpack_uint64_from(self.binary, self.cursor)
        self.cursor += 8
        return result


class TxSegWit(namedtuple("Tx", "version marker flag inputs outputs "
                          "witness locktime")):
    '''Class representing a SegWit transaction.'''

    @cachedproperty
    def is_coinbase(self):
        return self.inputs[0].is_coinbase


class DeserializerSegWit(Deserializer):

    # https://bitcoincore.org/en/segwit_wallet_dev/#transaction-serialization

    def _read_witness(self, fields):
        read_witness_field = self._read_witness_field
        return [read_witness_field() for i in range(fields)]

    def _read_witness_field(self):
        read_varbytes = self._read_varbytes
        return [read_varbytes() for i in range(self._read_varint())]

    def read_tx(self):
        '''Return a (Deserialized TX, TX_HASH) pair.

        The hash needs to be reversed for human display; for efficiency
        we process it in the natural serialized order.
        '''
        marker = self.binary[self.cursor + 4]
        if marker:
            return super().read_tx()

        # Ugh, this is nasty.
        start = self.cursor
        version = self._read_le_int32()
        orig_ser = self.binary[start:self.cursor]

        marker = self._read_byte()
        flag = self._read_byte()

        start = self.cursor
        inputs = self._read_inputs()
        outputs = self._read_outputs()
        orig_ser += self.binary[start:self.cursor]

        witness = self._read_witness(len(inputs))

        start = self.cursor
        locktime = self._read_le_uint32()
        orig_ser += self.binary[start:self.cursor]

        return TxSegWit(version, marker, flag, inputs,
                        outputs, witness, locktime), sha256(orig_ser)


class DeserializerAuxPow(Deserializer):
    VERSION_AUXPOW = (1 << 8)

    def read_header(self, height, static_header_size):
        '''Return the AuxPow block header bytes'''
        start = self.cursor
        version = self._read_le_uint32()
        if version & self.VERSION_AUXPOW:
            # We are going to calculate the block size then read it as bytes
            self.cursor = start
            self.cursor += static_header_size # Block normal header
            self.read_tx() # AuxPow transaction
            self.cursor += 32 # Parent block hash
            merkle_size = self._read_varint()
            self.cursor += 32 * merkle_size # Merkle branch
            self.cursor += 4 # Index
            merkle_size = self._read_varint()
            self.cursor += 32 * merkle_size # Chain merkle branch
            self.cursor += 4 # Chain index
            self.cursor += 80 # Parent block header
            header_end = self.cursor
        else:
            header_end = static_header_size
        self.cursor = start
        return self._read_nbytes(header_end)


class TxJoinSplit(namedtuple("Tx", "version inputs outputs locktime")):
    '''Class representing a JoinSplit transaction.'''

    @cachedproperty
    def is_coinbase(self):
        return self.inputs[0].is_coinbase if len(self.inputs) > 0 else False


class DeserializerZcash(Deserializer):
    def read_header(self, height, static_header_size):
        '''Return the block header bytes'''
        start = self.cursor
        # We are going to calculate the block size then read it as bytes
        self.cursor += static_header_size
        solution_size = self._read_varint()
        self.cursor += solution_size
        header_end = self.cursor
        self.cursor = start
        return self._read_nbytes(header_end)

    def read_tx(self):
        start = self.cursor
        base_tx =  TxJoinSplit(
            self._read_le_int32(),  # version
            self._read_inputs(),    # inputs
            self._read_outputs(),   # outputs
            self._read_le_uint32()  # locktime
        )
        if base_tx.version >= 2:
            joinsplit_size = self._read_varint()
            if joinsplit_size > 0:
                self.cursor += joinsplit_size * 1802 # JSDescription
                self.cursor += 32 # joinSplitPubKey
                self.cursor += 64 # joinSplitSig
        return base_tx, double_sha256(self.binary[start:self.cursor])


class TxTime(namedtuple("Tx", "version time inputs outputs locktime")):
    '''Class representing transaction that has a time field.'''

    @cachedproperty
    def is_coinbase(self):
        return self.inputs[0].is_coinbase


class DeserializerTxTime(Deserializer):
    def read_tx(self):
        start = self.cursor

        return TxTime(
            self._read_le_int32(),  # version
            self._read_le_uint32(), # time
            self._read_inputs(),    # inputs
            self._read_outputs(),   # outputs
            self._read_le_uint32(), # locktime
        ), double_sha256(self.binary[start:self.cursor])


class DeserializerReddcoin(Deserializer):
    def read_tx(self):
        start = self.cursor

        version = self._read_le_int32()
        inputs = self._read_inputs()
        outputs = self._read_outputs()
        locktime = self._read_le_uint32()
        if version > 1:
            time = self._read_le_uint32()
        else:
            time = 0

        return TxTime(
            version,
            time,
            inputs,
            outputs,
            locktime,
        ), double_sha256(self.binary[start:self.cursor])<|MERGE_RESOLUTION|>--- conflicted
+++ resolved
@@ -30,15 +30,10 @@
 
 from collections import namedtuple
 
-<<<<<<< HEAD
-from lib.util import cachedproperty
 from lib.hash import sha256, double_sha256, hash_to_str
-=======
-from lib.hash import double_sha256, hash_to_str
 from lib.util import (cachedproperty, unpack_int32_from, unpack_int64_from,
                       unpack_uint16_from, unpack_uint32_from,
                       unpack_uint64_from)
->>>>>>> 1da8cb54
 
 
 class Tx(namedtuple("Tx", "version inputs outputs locktime")):
