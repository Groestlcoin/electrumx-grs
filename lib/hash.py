# Copyright (c) 2016-2017, Neil Booth
#
# All rights reserved.
#
# The MIT License (MIT)
#
# Permission is hereby granted, free of charge, to any person obtaining
# a copy of this software and associated documentation files (the
# "Software"), to deal in the Software without restriction, including
# without limitation the rights to use, copy, modify, merge, publish,
# distribute, sublicense, and/or sell copies of the Software, and to
# permit persons to whom the Software is furnished to do so, subject to
# the following conditions:
#
# The above copyright notice and this permission notice shall be
# included in all copies or substantial portions of the Software.
#
# THE SOFTWARE IS PROVIDED "AS IS", WITHOUT WARRANTY OF ANY KIND,
# EXPRESS OR IMPLIED, INCLUDING BUT NOT LIMITED TO THE WARRANTIES OF
# MERCHANTABILITY, FITNESS FOR A PARTICULAR PURPOSE AND
# NONINFRINGEMENT. IN NO EVENT SHALL THE AUTHORS OR COPYRIGHT HOLDERS BE
# LIABLE FOR ANY CLAIM, DAMAGES OR OTHER LIABILITY, WHETHER IN AN ACTION
# OF CONTRACT, TORT OR OTHERWISE, ARISING FROM, OUT OF OR IN CONNECTION
# WITH THE SOFTWARE OR THE USE OR OTHER DEALINGS IN THE SOFTWARE.

'''Cryptograph hash functions and related classes.'''


import hashlib
import hmac
import groestlcoin_hash

from lib.util import bytes_to_int, int_to_bytes, hex_to_bytes

_sha256 = hashlib.sha256
_sha512 = hashlib.sha512
_new_hash = hashlib.new
_new_hmac = hmac.new


def groestlHash(x):
    return groestlcoin_hash.getHash(x, len(x))

def sha256(x):
    '''Simple wrapper of hashlib sha256.'''
    return _sha256(x).digest()


def ripemd160(x):
    '''Simple wrapper of hashlib ripemd160.'''
    h = _new_hash('ripemd160')
    h.update(x)
    return h.digest()


def double_sha256(x):
    '''SHA-256 of SHA-256, as used extensively in bitcoin.'''
    return sha256(sha256(x))


def hmac_sha512(key, msg):
    '''Use SHA-512 to provide an HMAC.'''
    return _new_hmac(key, msg, _sha512).digest()


def hash160(x):
    '''RIPEMD-160 of SHA-256.

    Used to make bitcoin addresses from pubkeys.'''
    return ripemd160(sha256(x))


def hash_to_hex_str(x):
    '''Convert a big-endian binary hash to displayed hex string.

    Display form of a binary hash is reversed and converted to hex.
    '''
    return bytes(reversed(x)).hex()

# Temporary
hash_to_str = hash_to_hex_str

def hex_str_to_hash(x):
    '''Convert a displayed hex string to a binary hash.'''
    return bytes(reversed(hex_to_bytes(x)))


class Base58Error(Exception):
    '''Exception used for Base58 errors.'''


class Base58(object):
    '''Class providing base 58 functionality.'''

    chars = '123456789ABCDEFGHJKLMNPQRSTUVWXYZabcdefghijkmnopqrstuvwxyz'
    assert len(chars) == 58
    cmap = {c: n for n, c in enumerate(chars)}

    @staticmethod
    def char_value(c):
        val = Base58.cmap.get(c)
        if val is None:
            raise Base58Error('invalid base 58 character "{}"'.format(c))
        return val

    @staticmethod
    def decode(txt):
        """Decodes txt into a big-endian bytearray."""
        if not isinstance(txt, str):
            raise TypeError('a string is required')

        if not txt:
            raise Base58Error('string cannot be empty')

        value = 0
        for c in txt:
            value = value * 58 + Base58.char_value(c)

        result = int_to_bytes(value)

        # Prepend leading zero bytes if necessary
        count = 0
        for c in txt:
            if c != '1':
                break
            count += 1
        if count:
            result = bytes(count) + result

        return result

    @staticmethod
    def encode(be_bytes):
        """Converts a big-endian bytearray into a base58 string."""
        value = bytes_to_int(be_bytes)

        txt = ''
        while value:
            value, mod = divmod(value, 58)
            txt += Base58.chars[mod]

        for byte in be_bytes:
            if byte != 0:
                break
            txt += '1'

        return txt[::-1]

    @staticmethod
    def decode_check(txt):
        '''Decodes a Base58Check-encoded string to a payload.  The version
        prefixes it.'''
        be_bytes = Base58.decode(txt)
        result, check = be_bytes[:-4], be_bytes[-4:]
        if check != groestlHash(result)[:4]:
            raise Base58Error('invalid base 58 checksum for {}'.format(txt))
        return result

    @staticmethod
    def encode_check(payload):
        """Encodes a payload bytearray (which includes the version byte(s))
        into a Base58Check string."""
<<<<<<< HEAD
        assert isinstance(payload, (bytes, bytearray, memoryview))

        be_bytes = payload + groestlHash(payload)[:4]
=======
        be_bytes = payload + double_sha256(payload)[:4]
>>>>>>> 1da8cb54
        return Base58.encode(be_bytes)<|MERGE_RESOLUTION|>--- conflicted
+++ resolved
@@ -160,11 +160,5 @@
     def encode_check(payload):
         """Encodes a payload bytearray (which includes the version byte(s))
         into a Base58Check string."""
-<<<<<<< HEAD
-        assert isinstance(payload, (bytes, bytearray, memoryview))
-
         be_bytes = payload + groestlHash(payload)[:4]
-=======
-        be_bytes = payload + double_sha256(payload)[:4]
->>>>>>> 1da8cb54
         return Base58.encode(be_bytes)