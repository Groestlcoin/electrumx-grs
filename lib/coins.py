--- conflicted
+++ resolved
@@ -37,19 +37,13 @@
 from hashlib import sha256
 
 import lib.util as util
-<<<<<<< HEAD
 from lib.hash import Base58, hash160, double_sha256, hash_to_str, groestlHash
-from lib.script import ScriptPubKey
-from lib.tx import Deserializer, DeserializerSegWit, DeserializerAuxPow, DeserializerZcash
-=======
-from lib.hash import Base58, hash160, double_sha256, hash_to_str
 from lib.script import ScriptPubKey, OpCodes
 from lib.tx import Deserializer, DeserializerSegWit, DeserializerAuxPow, \
     DeserializerZcash, DeserializerTxTime, DeserializerReddcoin
 from server.block_processor import BlockProcessor
 import server.daemon as daemon
 from server.session import ElectrumX, DashElectrumX
->>>>>>> 1da8cb54
 
 
 Block = namedtuple("Block", "raw header transactions")
@@ -89,15 +83,11 @@
         '''Return a coin class given name and network.
 
         Raise an exception if unrecognised.'''
-<<<<<<< HEAD
         # Only Groestlcoin can be used with electrumx-grs.
         if name.lower() != 'groestlcoin':
             raise CoinError('Only Groestlcoin can be used with electrumx-grs.')
-        req_attrs = ('TX_COUNT', 'TX_COUNT_HEIGHT', 'TX_PER_BLOCK',
-                     'IRC_CHANNEL')
-=======
-        req_attrs = ['TX_COUNT', 'TX_COUNT_HEIGHT', 'TX_PER_BLOCK']
->>>>>>> 1da8cb54
+        req_attrs = ['TX_COUNT', 'TX_COUNT_HEIGHT', 'TX_PER_BLOCK',
+                     'IRC_CHANNEL']
         for coin in util.subclasses(Coin):
             if (coin.NAME.lower() == name.lower() and
                     coin.NET.lower() == net.lower()):
@@ -333,7 +323,6 @@
         return deserializer.read_header(height, cls.BASIC_HEADER_SIZE)
 
 
-<<<<<<< HEAD
 class Groestlcoin(Coin):
     NAME = "Groestlcoin"
     SHORTNAME = "GRS"
@@ -342,6 +331,7 @@
     XPRV_VERBYTES = bytes.fromhex("0488ade4")
     GENESIS_HASH = ('00000ac5927c594d49cc0bdb81759d0d'
                     'a8297eb614683d3acb62f0703b639023')
+    DESERIALIZER = DeserializerSegWit
     P2PKH_VERBYTE = bytes.fromhex("24")
     P2SH_VERBYTE = bytes.fromhex("05")
     WIF_BYTE = bytes.fromhex("80")
@@ -362,10 +352,6 @@
     def header_hash(cls, header):
         '''Given a header return the hash.'''
         return groestlHash(header)
-
-    @classmethod
-    def deserializer(cls):
-        return DeserializerSegWit
 
 class GroestlcoinTestnet(Groestlcoin):
     SHORTNAME = "TGRS"
@@ -385,11 +371,7 @@
         'electrum-test2.groestlcoin.org s t',
     ]
 
-class Bitcoin(Coin):
-    NAME = "Bitcoin"
-=======
 class BitcoinMixin(object):
->>>>>>> 1da8cb54
     SHORTNAME = "BTC"
     NET = "mainnet"
     XPUB_VERBYTES = bytes.fromhex("0488b21e")
